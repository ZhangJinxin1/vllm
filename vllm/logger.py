--- conflicted
+++ resolved
@@ -3,9 +3,6 @@
 import json
 import logging
 import os
-<<<<<<< HEAD
-from logging.handlers import TimedRotatingFileHandler
-=======
 import sys
 from functools import partial
 from logging import Logger
@@ -14,11 +11,11 @@
 from typing import Dict, Optional
 
 import vllm.envs as envs
->>>>>>> ea4b5704
 
 VLLM_CONFIGURE_LOGGING = envs.VLLM_CONFIGURE_LOGGING
 VLLM_LOGGING_CONFIG_PATH = envs.VLLM_LOGGING_CONFIG_PATH
 VLLM_LOGGING_LEVEL = envs.VLLM_LOGGING_LEVEL
+VLLM_LOG_FILENAME = f'logs/vllm.log'
 
 _FORMAT = "%(levelname)s %(asctime)s %(filename)s:%(lineno)d] %(message)s"
 _DATE_FORMAT = "%m-%d %H:%M:%S"
@@ -38,10 +35,19 @@
             "level": VLLM_LOGGING_LEVEL,
             "stream": "ext://sys.stdout",
         },
+        "vllm_filehandler": {
+            "class": "logging.handlers.TimedRotatingFileHandler",
+            "formatter": "vllm",
+            "level": VLLM_LOGGING_LEVEL,
+            "filename": VLLM_LOG_FILENAME,
+            "when": "midnight",
+            "interval": 1,
+            "backupCount": 7,
+        },
     },
     "loggers": {
         "vllm": {
-            "handlers": ["vllm"],
+            "handlers": ["vllm", "vllm_filehandler"],
             "level": "DEBUG",
             "propagate": False,
         },
@@ -76,54 +82,25 @@
             raise ValueError("Invalid logging config. Expected Dict, got %s.",
                              type(custom_config).__name__)
         logging_config = custom_config
+    
+    if VLLM_LOG_FILENAME:
+        directory = os.path.dirname(VLLM_LOG_FILENAME)
+        if not os.path.exists(directory):
+            os.makedirs(directory)
+        if not os.path.exists(VLLM_LOG_FILENAME):
+            with open(VLLM_LOG_FILENAME, "w") as file:
+                file.write("logging start >>>>>>>>>>>>>>>>>>>>>")
 
     if logging_config:
         dictConfig(logging_config)
 
-<<<<<<< HEAD
-_root_logger = logging.getLogger("vllm")
-_default_handler = None
-_file_handler = None
-=======
->>>>>>> ea4b5704
 
 def init_logger(name: str) -> Logger:
     """The main purpose of this function is to ensure that loggers are
     retrieved in such a way that we can be sure the root vllm logger has
     already been configured."""
 
-<<<<<<< HEAD
-def _setup_logger():
-    _root_logger.setLevel(logging.DEBUG)
-    global _default_handler
-    global _file_handler
-    fmt = NewLineFormatter(_FORMAT, datefmt=_DATE_FORMAT)
-    
-    if _default_handler is None:
-        _default_handler = logging.StreamHandler(sys.stdout)
-        _default_handler.flush = sys.stdout.flush  # type: ignore
-        _default_handler.setLevel(logging.INFO)
-        _root_logger.addHandler(_default_handler)
-
-    if _file_handler is None:
-        log_path = f'logs/vllm.log'
-        directory = os.path.dirname(log_path)
-        if not os.path.exists(directory):
-            os.makedirs(directory)
-        if not os.path.exists(log_path):
-            with open(log_path, "w") as file:
-                file.write("logging start >>>>>>>>>>>>>>>>>>>>>")
-        _file_handler = TimedRotatingFileHandler(log_path, when='midnight', interval=1, backupCount=7)
-        _file_handler.setLevel(logging.INFO)
-    
-    _default_handler.setFormatter(fmt)
-    _file_handler.setFormatter(fmt)
-    # Setting this will avoid the message
-    # being propagated to the parent logger.
-    _root_logger.propagate = False
-=======
     return logging.getLogger(name)
->>>>>>> ea4b5704
 
 
 # The root logger is initialized when the module is imported.
@@ -133,17 +110,6 @@
 
 logger = init_logger(__name__)
 
-<<<<<<< HEAD
-def init_logger(name: str):
-    # Use the same settings as above for root logger
-    logger = logging.getLogger(name)
-    logger.setLevel(os.getenv("LOG_LEVEL", "DEBUG"))
-    if VLLM_CONFIGURE_LOGGING:
-        logger.addHandler(_default_handler)
-        logger.addHandler(_file_handler)
-        logger.propagate = False
-    return logger
-=======
 
 def _trace_calls(log_path, root_dir, frame, event, arg=None):
     if event in ['call', 'return']:
@@ -203,5 +169,4 @@
     if root_dir is None:
         # by default, this is the vllm root directory
         root_dir = os.path.dirname(os.path.dirname(__file__))
-    sys.settrace(partial(_trace_calls, log_file_path, root_dir))
->>>>>>> ea4b5704
+    sys.settrace(partial(_trace_calls, log_file_path, root_dir))