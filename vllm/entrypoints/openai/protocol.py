# Adapted from
# https://github.com/lm-sys/FastChat/blob/168ccc29d3f7edc50823016105c024fe2282732a/fastchat/protocol/openai_api_protocol.py
import time
from argparse import Namespace
from typing import Any, Dict, List, Literal, Optional, Union

import torch
from openai.types.chat import ChatCompletionContentPartParam
from pydantic import BaseModel, ConfigDict, Field, model_validator
from typing_extensions import Annotated, Required, TypedDict

from vllm.entrypoints.chat_utils import ChatCompletionMessageParam
from vllm.pooling_params import PoolingParams
from vllm.sampling_params import (BeamSearchParams, GuidedDecodingParams,
                                  RequestOutputKind, SamplingParams)
from vllm.sequence import Logprob
from vllm.utils import random_uuid

# torch is mocked during docs generation,
# so we have to provide the values as literals
_MOCK_LONG_INFO = Namespace(min=-9223372036854775808, max=9223372036854775807)
_LONG_INFO: Union["torch.iinfo", Namespace]

try:
    from sphinx.ext.autodoc.mock import _MockModule

    if isinstance(torch, _MockModule):
        _LONG_INFO = _MOCK_LONG_INFO
    else:
        _LONG_INFO = torch.iinfo(torch.long)
except ModuleNotFoundError:
    _LONG_INFO = torch.iinfo(torch.long)

assert _LONG_INFO.min == _MOCK_LONG_INFO.min
assert _LONG_INFO.max == _MOCK_LONG_INFO.max


class CustomChatCompletionMessageParam(TypedDict, total=False):
    """Enables custom roles in the Chat Completion API."""
    role: Required[str]
    """The role of the message's author."""

    content: Union[str, List[ChatCompletionContentPartParam]]
    """The contents of the message."""

    name: str
    """An optional name for the participant.

    Provides the model information to differentiate between participants of the
    same role.
    """

    tool_call_id: Optional[str]

    tool_calls: Optional[List[dict]]


class OpenAIBaseModel(BaseModel):
    # OpenAI API does not allow extra fields
    model_config = ConfigDict(extra="forbid")


class ErrorResponse(OpenAIBaseModel):
    object: str = "error"
    message: str
    type: str
    param: Optional[str] = None
    code: int


class ModelPermission(OpenAIBaseModel):
    id: str = Field(default_factory=lambda: f"modelperm-{random_uuid()}")
    object: str = "model_permission"
    created: int = Field(default_factory=lambda: int(time.time()))
    allow_create_engine: bool = False
    allow_sampling: bool = True
    allow_logprobs: bool = True
    allow_search_indices: bool = False
    allow_view: bool = True
    allow_fine_tuning: bool = False
    organization: str = "*"
    group: Optional[str] = None
    is_blocking: bool = False


class ModelCard(OpenAIBaseModel):
    id: str
    object: str = "model"
    created: int = Field(default_factory=lambda: int(time.time()))
    owned_by: str = "vllm"
    root: Optional[str] = None
    parent: Optional[str] = None
    max_model_len: Optional[int] = None
    permission: List[ModelPermission] = Field(default_factory=list)


class ModelList(OpenAIBaseModel):
    object: str = "list"
    data: List[ModelCard] = Field(default_factory=list)


class UsageInfo(OpenAIBaseModel):
    prompt_tokens: int = 0
    total_tokens: int = 0
    completion_tokens: Optional[int] = 0


class RequestResponseMetadata(BaseModel):
    request_id: str
    final_usage_info: Optional[UsageInfo] = None


class JsonSchemaResponseFormat(OpenAIBaseModel):
    name: str
    description: Optional[str] = None
    # schema is the field in openai but that causes conflicts with pydantic so
    # instead use json_schema with an alias
    json_schema: Optional[Dict[str, Any]] = Field(default=None, alias='schema')
    strict: Optional[bool] = None


class ResponseFormat(OpenAIBaseModel):
    # type must be "json_schema", "json_object" or "text"
    type: Literal["text", "json_object", "json_schema"]
    json_schema: Optional[JsonSchemaResponseFormat] = None


class StreamOptions(OpenAIBaseModel):
    include_usage: Optional[bool] = True
    continuous_usage_stats: Optional[bool] = True


class FunctionDefinition(OpenAIBaseModel):
    name: str
    description: Optional[str] = None
    parameters: Optional[Dict[str, Any]] = None


class ChatCompletionToolsParam(OpenAIBaseModel):
    type: Literal["function"] = "function"
    function: FunctionDefinition


class ChatCompletionNamedFunction(OpenAIBaseModel):
    name: str


class ChatCompletionNamedToolChoiceParam(OpenAIBaseModel):
    function: ChatCompletionNamedFunction
    type: Literal["function"] = "function"


class ChatCompletionRequest(OpenAIBaseModel):
    # Ordered by official OpenAI API documentation
    # https://platform.openai.com/docs/api-reference/chat/create
    messages: List[ChatCompletionMessageParam]
    model: str
    frequency_penalty: Optional[float] = 0.0
    logit_bias: Optional[Dict[str, float]] = None
    logprobs: Optional[bool] = False
    top_logprobs: Optional[int] = 0
    max_tokens: Optional[int] = None
    n: Optional[int] = 1
    presence_penalty: Optional[float] = 0.0
    response_format: Optional[ResponseFormat] = None
    seed: Optional[int] = Field(None, ge=_LONG_INFO.min, le=_LONG_INFO.max)
    stop: Optional[Union[str, List[str]]] = Field(default_factory=list)
    stream: Optional[bool] = False
    stream_options: Optional[StreamOptions] = None
    temperature: Optional[float] = 0.7
    top_p: Optional[float] = 1.0
    tools: Optional[List[ChatCompletionToolsParam]] = None
    tool_choice: Optional[Union[Literal["none"], Literal["auto"],
                                ChatCompletionNamedToolChoiceParam]] = "none"

    # NOTE this will be ignored by VLLM -- the model determines the behavior
    parallel_tool_calls: Optional[bool] = False
    user: Optional[str] = None

    # doc: begin-chat-completion-sampling-params
    best_of: Optional[int] = None
    use_beam_search: bool = False
    top_k: int = -1
    min_p: float = 0.0
    repetition_penalty: float = 1.0
    length_penalty: float = 1.0
    stop_token_ids: Optional[List[int]] = Field(default_factory=list)
    include_stop_str_in_output: bool = False
    ignore_eos: bool = False
    min_tokens: int = 0
    skip_special_tokens: bool = True
    spaces_between_special_tokens: bool = True
    truncate_prompt_tokens: Optional[Annotated[int, Field(ge=1)]] = None
    prompt_logprobs: Optional[int] = None
    # doc: end-chat-completion-sampling-params

    # doc: begin-chat-completion-extra-params
<<<<<<< HEAD
    requestId: Optional[str] = None
    echo: Optional[bool] = Field(
=======
    echo: bool = Field(
>>>>>>> 89feb4c8
        default=False,
        description=(
            "If true, the new message will be prepended with the last message "
            "if they belong to the same role."),
    )
    add_generation_prompt: bool = Field(
        default=True,
        description=
        ("If true, the generation prompt will be added to the chat template. "
         "This is a parameter used by chat template in tokenizer config of the "
         "model."),
    )
    continue_final_message: bool = Field(
        default=False,
        description=
        ("If this is set, the chat will be formatted so that the final "
         "message in the chat is open-ended, without any EOS tokens. The "
         "model will continue this message rather than starting a new one. "
         "This allows you to \"prefill\" part of the model's response for it. "
         "Cannot be used at the same time as `add_generation_prompt`."),
    )
    add_special_tokens: bool = Field(
        default=False,
        description=(
            "If true, special tokens (e.g. BOS) will be added to the prompt "
            "on top of what is added by the chat template. "
            "For most models, the chat template takes care of adding the "
            "special tokens so this should be set to false (as is the "
            "default)."),
    )
    documents: Optional[List[Dict[str, str]]] = Field(
        default=None,
        description=
        ("A list of dicts representing documents that will be accessible to "
         "the model if it is performing RAG (retrieval-augmented generation)."
         " If the template does not support RAG, this argument will have no "
         "effect. We recommend that each document should be a dict containing "
         "\"title\" and \"text\" keys."),
    )
    chat_template: Optional[str] = Field(
        default=None,
        description=(
            "A Jinja template to use for this conversion. "
            "As of transformers v4.44, default chat template is no longer "
            "allowed, so you must provide a chat template if the tokenizer "
            "does not define one."),
    )
    chat_template_kwargs: Optional[Dict[str, Any]] = Field(
        default=None,
        description=("Additional kwargs to pass to the template renderer. "
                     "Will be accessible by the chat template."),
    )
    guided_json: Optional[Union[str, dict, BaseModel]] = Field(
        default=None,
        description=("If specified, the output will follow the JSON schema."),
    )
    guided_regex: Optional[str] = Field(
        default=None,
        description=(
            "If specified, the output will follow the regex pattern."),
    )
    guided_choice: Optional[List[str]] = Field(
        default=None,
        description=(
            "If specified, the output will be exactly one of the choices."),
    )
    guided_grammar: Optional[str] = Field(
        default=None,
        description=(
            "If specified, the output will follow the context free grammar."),
    )
    guided_decoding_backend: Optional[str] = Field(
        default=None,
        description=(
            "If specified, will override the default guided decoding backend "
            "of the server for this specific request. If set, must be either "
            "'outlines' / 'lm-format-enforcer'"))
    guided_whitespace_pattern: Optional[str] = Field(
        default=None,
        description=(
            "If specified, will override the default whitespace pattern "
            "for guided json decoding."))
    priority: int = Field(
        default=0,
        description=(
            "The priority of the request (lower means earlier handling; "
            "default: 0). Any priority other than 0 will raise an error "
            "if the served model does not use priority scheduling."))

    # doc: end-chat-completion-extra-params

    def to_beam_search_params(self,
                              default_max_tokens: int) -> BeamSearchParams:
        max_tokens = self.max_tokens
        if max_tokens is None:
            max_tokens = default_max_tokens

        n = self.n if self.n is not None else 1
        temperature = self.temperature if self.temperature is not None else 0.0

        return BeamSearchParams(
            beam_width=n,
            max_tokens=max_tokens,
            ignore_eos=self.ignore_eos,
            temperature=temperature,
            length_penalty=self.length_penalty,
        )

    def to_sampling_params(self, default_max_tokens: int) -> SamplingParams:
        max_tokens = self.max_tokens
        if max_tokens is None:
            max_tokens = default_max_tokens

        prompt_logprobs = self.prompt_logprobs
        if prompt_logprobs is None and self.echo:
            prompt_logprobs = self.top_logprobs

        guided_json_object = None
        if (self.response_format is not None
                and self.response_format.type == "json_object"):
            guided_json_object = True

        guided_decoding = GuidedDecodingParams.from_optional(
            json=self._get_guided_json_from_tool() or self.guided_json,
            regex=self.guided_regex,
            choice=self.guided_choice,
            grammar=self.guided_grammar,
            json_object=guided_json_object,
            backend=self.guided_decoding_backend,
            whitespace_pattern=self.guided_whitespace_pattern)

        return SamplingParams.from_optional(
            n=self.n,
            best_of=self.best_of,
            presence_penalty=self.presence_penalty,
            frequency_penalty=self.frequency_penalty,
            repetition_penalty=self.repetition_penalty,
            temperature=self.temperature,
            top_p=self.top_p,
            top_k=self.top_k,
            min_p=self.min_p,
            seed=self.seed,
            stop=self.stop,
            stop_token_ids=self.stop_token_ids,
            logprobs=self.top_logprobs if self.logprobs else None,
            prompt_logprobs=prompt_logprobs,
            ignore_eos=self.ignore_eos,
            max_tokens=max_tokens,
            min_tokens=self.min_tokens,
            skip_special_tokens=self.skip_special_tokens,
            spaces_between_special_tokens=self.spaces_between_special_tokens,
            include_stop_str_in_output=self.include_stop_str_in_output,
            truncate_prompt_tokens=self.truncate_prompt_tokens,
            output_kind=RequestOutputKind.DELTA if self.stream \
                else RequestOutputKind.FINAL_ONLY,
            guided_decoding=guided_decoding,
            logit_bias=self.logit_bias)

    def _get_guided_json_from_tool(
            self) -> Optional[Union[str, dict, BaseModel]]:
        # user has chosen to not use any tool
        if self.tool_choice == "none" or self.tools is None:
            return None

        # user has chosen to use a named tool
        if type(self.tool_choice) is ChatCompletionNamedToolChoiceParam:
            tool_name = self.tool_choice.function.name
            tools = {tool.function.name: tool.function for tool in self.tools}
            if tool_name not in tools:
                raise ValueError(
                    f"Tool '{tool_name}' has not been passed in `tools`.")
            tool = tools[tool_name]
            return tool.parameters

        return None

    @model_validator(mode="before")
    @classmethod
    def validate_stream_options(cls, data):
        if data.get("stream_options") and not data.get("stream"):
            raise ValueError(
                "Stream options can only be defined when `stream=True`.")

        return data

    @model_validator(mode="before")
    @classmethod
    def check_logprobs(cls, data):
        if (prompt_logprobs := data.get("prompt_logprobs")) is not None:
            if data.get("stream") and prompt_logprobs > 0:
                raise ValueError(
                    "`prompt_logprobs` are not available when `stream=True`.")

            if prompt_logprobs < 0:
                raise ValueError("`prompt_logprobs` must be a positive value.")

        if (top_logprobs := data.get("top_logprobs")) is not None:
            if top_logprobs < 0:
                raise ValueError("`top_logprobs` must be a positive value.")

            if not data.get("logprobs"):
                raise ValueError(
                    "when using `top_logprobs`, `logprobs` must be set to true."
                )

        return data

    @model_validator(mode="before")
    @classmethod
    def check_guided_decoding_count(cls, data):
        if isinstance(data, ValueError):
            raise data

        guide_count = sum([
            "guided_json" in data and data["guided_json"] is not None,
            "guided_regex" in data and data["guided_regex"] is not None,
            "guided_choice" in data and data["guided_choice"] is not None
        ])
        # you can only use one kind of guided decoding
        if guide_count > 1:
            raise ValueError(
                "You can only use one kind of guided decoding "
                "('guided_json', 'guided_regex' or 'guided_choice').")
        # you can only either use guided decoding or tools, not both
        if guide_count > 1 and data.get("tool_choice",
                                        "none") not in ("none", "auto"):
            raise ValueError(
                "You can only either use guided decoding or tools, not both.")
        return data

    @model_validator(mode="before")
    @classmethod
    def check_tool_usage(cls, data):

        # if "tool_choice" is not specified but tools are provided,
        # default to "auto" tool_choice
        if "tool_choice" not in data and data.get("tools"):
            data["tool_choice"] = "auto"

        # if "tool_choice" is specified -- validation
        if "tool_choice" in data:

            # ensure that if "tool choice" is specified, tools are present
            if "tools" not in data or data["tools"] is None:
                raise ValueError(
                    "When using `tool_choice`, `tools` must be set.")

            # make sure that tool choice is either a named tool
            # OR that it's set to "auto"
            if data["tool_choice"] != "auto" and not isinstance(
                    data["tool_choice"], dict):
                raise ValueError(
                    "`tool_choice` must either be a named tool or \"auto\". "
                    "`tool_choice=\"none\" is not supported.")

            # ensure that if "tool_choice" is specified as an object,
            # it matches a valid tool
            if isinstance(data["tool_choice"], dict):
                valid_tool = False
                specified_function = data["tool_choice"]["function"]
                if not specified_function:
                    raise ValueError(
                        "Incorrectly formatted `tool_choice`. Should be like "
                        "`{\"type\": \"function\","
                        " \"function\": {\"name\": \"my_function\"}}`")
                specified_function_name = specified_function["name"]
                if not specified_function_name:
                    raise ValueError(
                        "Incorrectly formatted `tool_choice`. Should be like "
                        "`{\"type\": \"function\", "
                        "\"function\": {\"name\": \"my_function\"}}`")
                for tool in data["tools"]:
                    if tool["function"]["name"] == specified_function_name:
                        valid_tool = True
                        break
                if not valid_tool:
                    raise ValueError(
                        "The tool specified in `tool_choice` does not match any"
                        " of the specified `tools`")
        return data

    @model_validator(mode="before")
    @classmethod
    def check_generation_prompt(cls, data):
        if data.get("continue_final_message") and data.get(
                "add_generation_prompt"):
            raise ValueError("Cannot set both `continue_final_message` and "
                             "`add_generation_prompt` to True.")
        return data


class CompletionRequest(OpenAIBaseModel):
    # Ordered by official OpenAI API documentation
    # https://platform.openai.com/docs/api-reference/completions/create
    model: str
    prompt: Union[List[int], List[List[int]], str, List[str]]
    best_of: Optional[int] = None
    echo: Optional[bool] = False
    frequency_penalty: Optional[float] = 0.0
    logit_bias: Optional[Dict[str, float]] = None
    logprobs: Optional[int] = None
    max_tokens: Optional[int] = 16
    n: int = 1
    presence_penalty: Optional[float] = 0.0
    seed: Optional[int] = Field(None, ge=_LONG_INFO.min, le=_LONG_INFO.max)
    stop: Optional[Union[str, List[str]]] = Field(default_factory=list)
    stream: Optional[bool] = False
    stream_options: Optional[StreamOptions] = None
    suffix: Optional[str] = None
    temperature: Optional[float] = 1.0
    top_p: Optional[float] = 1.0
    user: Optional[str] = None

    # doc: begin-completion-sampling-params
    use_beam_search: bool = False
    top_k: int = -1
    min_p: float = 0.0
    repetition_penalty: float = 1.0
    length_penalty: float = 1.0
    stop_token_ids: Optional[List[int]] = Field(default_factory=list)
    include_stop_str_in_output: bool = False
    ignore_eos: bool = False
    min_tokens: int = 0
    skip_special_tokens: bool = True
    spaces_between_special_tokens: bool = True
    truncate_prompt_tokens: Optional[Annotated[int, Field(ge=1)]] = None
    allowed_token_ids: Optional[List[int]] = None
    prompt_logprobs: Optional[int] = None
    # doc: end-completion-sampling-params

    # doc: begin-completion-extra-params
    add_special_tokens: bool = Field(
        default=True,
        description=(
            "If true (the default), special tokens (e.g. BOS) will be added to "
            "the prompt."),
    )
    response_format: Optional[ResponseFormat] = Field(
        default=None,
        description=
        ("Similar to chat completion, this parameter specifies the format of "
         "output. Only {'type': 'json_object'} or {'type': 'text' } is "
         "supported."),
    )
    guided_json: Optional[Union[str, dict, BaseModel]] = Field(
        default=None,
        description="If specified, the output will follow the JSON schema.",
    )
    guided_regex: Optional[str] = Field(
        default=None,
        description=(
            "If specified, the output will follow the regex pattern."),
    )
    guided_choice: Optional[List[str]] = Field(
        default=None,
        description=(
            "If specified, the output will be exactly one of the choices."),
    )
    guided_grammar: Optional[str] = Field(
        default=None,
        description=(
            "If specified, the output will follow the context free grammar."),
    )
    guided_decoding_backend: Optional[str] = Field(
        default=None,
        description=(
            "If specified, will override the default guided decoding backend "
            "of the server for this specific request. If set, must be one of "
            "'outlines' / 'lm-format-enforcer'"))
    guided_whitespace_pattern: Optional[str] = Field(
        default=None,
        description=(
            "If specified, will override the default whitespace pattern "
            "for guided json decoding."))
    priority: int = Field(
        default=0,
        description=(
            "The priority of the request (lower means earlier handling; "
            "default: 0). Any priority other than 0 will raise an error "
            "if the served model does not use priority scheduling."))

    # doc: end-completion-extra-params

    def to_beam_search_params(self,
                              default_max_tokens: int) -> BeamSearchParams:
        max_tokens = self.max_tokens
        if max_tokens is None:
            max_tokens = default_max_tokens

        n = self.n if self.n is not None else 1
        temperature = self.temperature if self.temperature is not None else 0.0

        return BeamSearchParams(
            beam_width=n,
            max_tokens=max_tokens,
            ignore_eos=self.ignore_eos,
            temperature=temperature,
            length_penalty=self.length_penalty,
        )

    def to_sampling_params(self, default_max_tokens: int) -> SamplingParams:
        max_tokens = self.max_tokens
        if max_tokens is None:
            max_tokens = default_max_tokens

        prompt_logprobs = self.prompt_logprobs
        if prompt_logprobs is None and self.echo:
            prompt_logprobs = self.logprobs

        echo_without_generation = self.echo and self.max_tokens == 0

        guided_json_object = None
        if (self.response_format is not None
                and self.response_format.type == "json_object"):
            guided_json_object = True

        guided_decoding = GuidedDecodingParams.from_optional(
            json=self.guided_json,
            regex=self.guided_regex,
            choice=self.guided_choice,
            grammar=self.guided_grammar,
            json_object=guided_json_object,
            backend=self.guided_decoding_backend,
            whitespace_pattern=self.guided_whitespace_pattern)

        return SamplingParams.from_optional(
            n=self.n,
            best_of=self.best_of,
            presence_penalty=self.presence_penalty,
            frequency_penalty=self.frequency_penalty,
            repetition_penalty=self.repetition_penalty,
            temperature=self.temperature,
            top_p=self.top_p,
            top_k=self.top_k,
            min_p=self.min_p,
            seed=self.seed,
            stop=self.stop,
            stop_token_ids=self.stop_token_ids,
            logprobs=self.logprobs,
            ignore_eos=self.ignore_eos,
            max_tokens=max_tokens if not echo_without_generation else 1,
            min_tokens=self.min_tokens,
            prompt_logprobs=prompt_logprobs,
            skip_special_tokens=self.skip_special_tokens,
            spaces_between_special_tokens=self.spaces_between_special_tokens,
            include_stop_str_in_output=self.include_stop_str_in_output,
            truncate_prompt_tokens=self.truncate_prompt_tokens,
            output_kind=RequestOutputKind.DELTA if self.stream \
                else RequestOutputKind.FINAL_ONLY,
            guided_decoding=guided_decoding,
            logit_bias=self.logit_bias,
            allowed_token_ids=self.allowed_token_ids)

    @model_validator(mode="before")
    @classmethod
    def check_guided_decoding_count(cls, data):
        guide_count = sum([
            "guided_json" in data and data["guided_json"] is not None,
            "guided_regex" in data and data["guided_regex"] is not None,
            "guided_choice" in data and data["guided_choice"] is not None
        ])
        if guide_count > 1:
            raise ValueError(
                "You can only use one kind of guided decoding "
                "('guided_json', 'guided_regex' or 'guided_choice').")
        return data

    @model_validator(mode="before")
    @classmethod
    def check_logprobs(cls, data):
        if (prompt_logprobs := data.get("prompt_logprobs")) is not None:
            if data.get("stream") and prompt_logprobs > 0:
                raise ValueError(
                    "`prompt_logprobs` are not available when `stream=True`.")

            if prompt_logprobs < 0:
                raise ValueError("`prompt_logprobs` must be a positive value.")

        if (logprobs := data.get("logprobs")) is not None and logprobs < 0:
            raise ValueError("`logprobs` must be a positive value.")

        return data

    @model_validator(mode="before")
    @classmethod
    def validate_stream_options(cls, data):
        if data.get("stream_options") and not data.get("stream"):
            raise ValueError(
                "Stream options can only be defined when `stream=True`.")

        return data


class EmbeddingRequest(OpenAIBaseModel):
    # Ordered by official OpenAI API documentation
    # https://platform.openai.com/docs/api-reference/embeddings
    model: str
    input: Union[List[int], List[List[int]], str, List[str]]
    encoding_format: Literal["float", "base64"] = "float"
    dimensions: Optional[int] = None
    user: Optional[str] = None
    truncate_prompt_tokens: Optional[Annotated[int, Field(ge=1)]] = None

    # doc: begin-embedding-pooling-params
    additional_data: Optional[Any] = None

    # doc: end-embedding-pooling-params

    # doc: begin-embedding-extra-params
    priority: int = Field(
        default=0,
        description=(
            "The priority of the request (lower means earlier handling; "
            "default: 0). Any priority other than 0 will raise an error "
            "if the served model does not use priority scheduling."))

    # doc: end-embedding-extra-params

    def to_pooling_params(self):
        return PoolingParams(additional_data=self.additional_data)


class CompletionLogProbs(OpenAIBaseModel):
    text_offset: List[int] = Field(default_factory=list)
    token_logprobs: List[Optional[float]] = Field(default_factory=list)
    tokens: List[str] = Field(default_factory=list)
    top_logprobs: List[Optional[Dict[str,
                                     float]]] = Field(default_factory=list)


class CompletionResponseChoice(OpenAIBaseModel):
    index: int
    text: str
    logprobs: Optional[CompletionLogProbs] = None
    finish_reason: Optional[str] = None
    stop_reason: Optional[Union[int, str]] = Field(
        default=None,
        description=(
            "The stop string or token id that caused the completion "
            "to stop, None if the completion finished for some other reason "
            "including encountering the EOS token"),
    )
    prompt_logprobs: Optional[List[Optional[Dict[int, Logprob]]]] = None


class CompletionResponse(OpenAIBaseModel):
    id: str = Field(default_factory=lambda: f"cmpl-{random_uuid()}")
    object: str = "text_completion"
    created: int = Field(default_factory=lambda: int(time.time()))
    model: str
    choices: List[CompletionResponseChoice]
    usage: UsageInfo


class CompletionResponseStreamChoice(OpenAIBaseModel):
    index: int
    text: str
    logprobs: Optional[CompletionLogProbs] = None
    finish_reason: Optional[str] = None
    stop_reason: Optional[Union[int, str]] = Field(
        default=None,
        description=(
            "The stop string or token id that caused the completion "
            "to stop, None if the completion finished for some other reason "
            "including encountering the EOS token"),
    )


class CompletionStreamResponse(OpenAIBaseModel):
    id: str = Field(default_factory=lambda: f"cmpl-{random_uuid()}")
    object: str = "text_completion"
    created: int = Field(default_factory=lambda: int(time.time()))
    model: str
    choices: List[CompletionResponseStreamChoice]
    usage: Optional[UsageInfo] = Field(default=None)


class EmbeddingResponseData(OpenAIBaseModel):
    index: int
    object: str = "embedding"
    embedding: Union[List[float], str]


class EmbeddingResponse(OpenAIBaseModel):
    id: str = Field(default_factory=lambda: f"cmpl-{random_uuid()}")
    object: str = "list"
    created: int = Field(default_factory=lambda: int(time.time()))
    model: str
    data: List[EmbeddingResponseData]
    usage: UsageInfo


class FunctionCall(OpenAIBaseModel):
    name: str
    arguments: str


class ToolCall(OpenAIBaseModel):
    id: str = Field(default_factory=lambda: f"chatcmpl-tool-{random_uuid()}")
    type: Literal["function"] = "function"
    function: FunctionCall


class DeltaFunctionCall(BaseModel):
    name: Optional[str] = None
    arguments: Optional[str] = None


# a tool call delta where everything is optional
class DeltaToolCall(OpenAIBaseModel):
    id: str = Field(default_factory=lambda: f"chatcmpl-tool-{random_uuid()}")
    type: Literal["function"] = "function"
    index: int
    function: Optional[DeltaFunctionCall] = None


class ExtractedToolCallInformation(BaseModel):
    # indicate if tools were called
    tools_called: bool

    # extracted tool calls
    tool_calls: List[ToolCall]

    # content - per OpenAI spec, content AND tool calls can be returned rarely
    # But some models will do this intentionally
    content: Optional[str] = None


class ChatMessage(OpenAIBaseModel):
    role: str
    content: Optional[str] = None
    tool_calls: List[ToolCall] = Field(default_factory=list)


class ChatCompletionLogProb(OpenAIBaseModel):
    token: str
    logprob: float = -9999.0
    bytes: Optional[List[int]] = None


class ChatCompletionLogProbsContent(ChatCompletionLogProb):
    top_logprobs: List[ChatCompletionLogProb] = Field(default_factory=list)


class ChatCompletionLogProbs(OpenAIBaseModel):
    content: Optional[List[ChatCompletionLogProbsContent]] = None


class ChatCompletionResponseChoice(OpenAIBaseModel):
    index: int
    message: ChatMessage
    logprobs: Optional[ChatCompletionLogProbs] = None
    # per OpenAI spec this is the default
    finish_reason: Optional[str] = "stop"
    # not part of the OpenAI spec but included in vLLM for legacy reasons
    stop_reason: Optional[Union[int, str]] = None


class ChatCompletionResponse(OpenAIBaseModel):
    id: str = Field(default_factory=lambda: f"chatcmpl-{random_uuid()}")
    object: Literal["chat.completion"] = "chat.completion"
    created: int = Field(default_factory=lambda: int(time.time()))
    model: str
    choices: List[ChatCompletionResponseChoice]
    usage: UsageInfo
    prompt_logprobs: Optional[List[Optional[Dict[int, Logprob]]]] = None


class DeltaMessage(OpenAIBaseModel):
    role: Optional[str] = None
    content: Optional[str] = None
    tool_calls: List[DeltaToolCall] = Field(default_factory=list)


class ChatCompletionResponseStreamChoice(OpenAIBaseModel):
    index: int
    delta: DeltaMessage
    logprobs: Optional[ChatCompletionLogProbs] = None
    finish_reason: Optional[str] = None
    stop_reason: Optional[Union[int, str]] = None


class ChatCompletionStreamResponse(OpenAIBaseModel):
    id: str = Field(default_factory=lambda: f"chatcmpl-{random_uuid()}")
    object: Literal["chat.completion.chunk"] = "chat.completion.chunk"
    created: int = Field(default_factory=lambda: int(time.time()))
    model: str
    choices: List[ChatCompletionResponseStreamChoice]
    usage: Optional[UsageInfo] = Field(default=None)


class BatchRequestInput(OpenAIBaseModel):
    """
    The per-line object of the batch input file.

    NOTE: Currently only the `/v1/chat/completions` endpoint is supported.
    """

    # A developer-provided per-request id that will be used to match outputs to
    # inputs. Must be unique for each request in a batch.
    custom_id: str

    # The HTTP method to be used for the request. Currently only POST is
    # supported.
    method: str

    # The OpenAI API relative URL to be used for the request. Currently
    # /v1/chat/completions is supported.
    url: str

    # The parameters of the request.
    body: Union[ChatCompletionRequest, EmbeddingRequest]


class BatchResponseData(OpenAIBaseModel):
    # HTTP status code of the response.
    status_code: int = 200

    # An unique identifier for the API request.
    request_id: str

    # The body of the response.
    body: Optional[Union[ChatCompletionResponse, EmbeddingResponse]] = None


class BatchRequestOutput(OpenAIBaseModel):
    """
    The per-line object of the batch output and error files
    """

    id: str

    # A developer-provided per-request id that will be used to match outputs to
    # inputs.
    custom_id: str

    response: Optional[BatchResponseData]

    # For requests that failed with a non-HTTP error, this will contain more
    # information on the cause of the failure.
    error: Optional[Any]


class TokenizeCompletionRequest(OpenAIBaseModel):
    model: str
    prompt: str

    add_special_tokens: bool = Field(default=True)


class TokenizeChatRequest(OpenAIBaseModel):
    model: str
    messages: List[ChatCompletionMessageParam]

    add_generation_prompt: bool = Field(default=True)
    continue_final_message: bool = Field(default=False)
    add_special_tokens: bool = Field(default=False)

    @model_validator(mode="before")
    @classmethod
    def check_generation_prompt(cls, data):
        if data.get("continue_final_message") and data.get(
                "add_generation_prompt"):
            raise ValueError("Cannot set both `continue_final_message` and "
                             "`add_generation_prompt` to True.")
        return data


TokenizeRequest = Union[TokenizeCompletionRequest, TokenizeChatRequest]


class TokenizeResponse(OpenAIBaseModel):
    count: int
    max_model_len: int
    tokens: List[int]


class DetokenizeRequest(OpenAIBaseModel):
    model: str
    tokens: List[int]


class DetokenizeResponse(OpenAIBaseModel):
    prompt: str


class LoadLoraAdapterRequest(BaseModel):
    lora_name: str
    lora_path: str


class UnloadLoraAdapterRequest(BaseModel):
    lora_name: str
    lora_int_id: Optional[int] = Field(default=None)<|MERGE_RESOLUTION|>--- conflicted
+++ resolved
@@ -195,12 +195,8 @@
     # doc: end-chat-completion-sampling-params
 
     # doc: begin-chat-completion-extra-params
-<<<<<<< HEAD
     requestId: Optional[str] = None
-    echo: Optional[bool] = Field(
-=======
     echo: bool = Field(
->>>>>>> 89feb4c8
         default=False,
         description=(
             "If true, the new message will be prepended with the last message "
