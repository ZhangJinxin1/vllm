# The vLLM Dockerfile is used to construct vLLM image that can be directly used
# to run the OpenAI compatible server.

# Please update any changes made here to
# docs/source/dev/dockerfile/dockerfile.rst and
# docs/source/assets/dev/dockerfile-stages-dependency.png

ARG CUDA_VERSION=12.3.2
#################### BASE BUILD IMAGE ####################
# prepare basic build environment
<<<<<<< HEAD
FROM nvidia/cuda:${CUDA_VERSION}-devel-ubuntu22.04 AS base

ARG CUDA_VERSION=12.3.2
ARG PYTHON_VERSION=3

=======
FROM nvidia/cuda:${CUDA_VERSION}-devel-ubuntu20.04 AS base
ARG CUDA_VERSION=12.4.1
ARG PYTHON_VERSION=3.12
>>>>>>> 89feb4c8
ENV DEBIAN_FRONTEND=noninteractive

# Install Python and other dependencies
RUN echo 'tzdata tzdata/Areas select America' | debconf-set-selections \
    && echo 'tzdata tzdata/Zones/America select Los_Angeles' | debconf-set-selections \
    && apt-get update -y \
    && apt-get install -y ccache software-properties-common git curl sudo \
    && add-apt-repository ppa:deadsnakes/ppa \
    && apt-get update -y \
    && apt-get install -y python${PYTHON_VERSION} python${PYTHON_VERSION}-dev python${PYTHON_VERSION}-venv \
    && update-alternatives --install /usr/bin/python3 python3 /usr/bin/python${PYTHON_VERSION} 1 \
    && update-alternatives --set python3 /usr/bin/python${PYTHON_VERSION} \
    && ln -sf /usr/bin/python${PYTHON_VERSION}-config /usr/bin/python3-config \
    && curl -sS https://bootstrap.pypa.io/get-pip.py | python${PYTHON_VERSION} \
    && python3 --version && python3 -m pip --version

# Upgrade to GCC 10 to avoid https://gcc.gnu.org/bugzilla/show_bug.cgi?id=92519
# as it was causing spam when compiling the CUTLASS kernels
RUN apt-get install -y gcc-10 g++-10
RUN update-alternatives --install /usr/bin/gcc gcc /usr/bin/gcc-10 110 --slave /usr/bin/g++ g++ /usr/bin/g++-10
RUN <<EOF
gcc --version
EOF

# Workaround for https://github.com/openai/triton/issues/2507 and
# https://github.com/pytorch/pytorch/issues/107960 -- hopefully
# this won't be needed for future versions of this docker image
# or future versions of triton.
RUN ldconfig /usr/local/cuda-$(echo $CUDA_VERSION | cut -d. -f1,2)/compat/

WORKDIR /workspace

# install build and runtime dependencies
COPY requirements-common.txt requirements-common.txt
COPY requirements-cuda.txt requirements-cuda.txt
RUN pip config set global.index-url https://pypi.tuna.tsinghua.edu.cn/simple

RUN --mount=type=cache,target=/root/.cache/pip \
    python3 -m pip install -r requirements-cuda.txt


# cuda arch list used by torch
# can be useful for both `dev` and `test`
# explicitly set the list to avoid issues with torch 2.2
# see https://github.com/pytorch/pytorch/pull/123243
ARG torch_cuda_arch_list='7.0 7.5 8.0 8.6 8.9 9.0+PTX'
ENV TORCH_CUDA_ARCH_LIST=${torch_cuda_arch_list}
# Override the arch list for flash-attn to reduce the binary size
ARG vllm_fa_cmake_gpu_arches='80-real;90-real'
ENV VLLM_FA_CMAKE_GPU_ARCHES=${vllm_fa_cmake_gpu_arches}
#################### BASE BUILD IMAGE ####################

#################### WHEEL BUILD IMAGE ####################
FROM base AS build

# install build dependencies
COPY requirements-build.txt requirements-build.txt

RUN --mount=type=cache,target=/root/.cache/pip \
    python3 -m pip install -r requirements-build.txt

# files and directories related to build wheels
COPY csrc csrc
COPY setup.py setup.py
COPY cmake cmake
COPY CMakeLists.txt CMakeLists.txt
COPY README.md README.md
COPY requirements-common.txt requirements-common.txt
COPY requirements-cuda.txt requirements-cuda.txt
COPY pyproject.toml pyproject.toml
COPY vllm vllm

# max jobs used by Ninja to build extensions
ARG max_jobs=2
ENV MAX_JOBS=${max_jobs}
# number of threads used by nvcc
ARG nvcc_threads=8
ENV NVCC_THREADS=$nvcc_threads

ARG USE_SCCACHE
ARG SCCACHE_BUCKET_NAME=vllm-build-sccache
ARG SCCACHE_REGION_NAME=us-west-2
ARG SCCACHE_S3_NO_CREDENTIALS=0
# if USE_SCCACHE is set, use sccache to speed up compilation
RUN --mount=type=cache,target=/root/.cache/pip \
    --mount=type=bind,source=.git,target=.git \
    if [ "$USE_SCCACHE" = "1" ]; then \
        echo "Installing sccache..." \
        && curl -L -o sccache.tar.gz https://github.com/mozilla/sccache/releases/download/v0.8.1/sccache-v0.8.1-x86_64-unknown-linux-musl.tar.gz \
        && tar -xzf sccache.tar.gz \
        && sudo mv sccache-v0.8.1-x86_64-unknown-linux-musl/sccache /usr/bin/sccache \
        && rm -rf sccache.tar.gz sccache-v0.8.1-x86_64-unknown-linux-musl \
        && export SCCACHE_BUCKET=${SCCACHE_BUCKET_NAME} \
        && export SCCACHE_REGION=${SCCACHE_REGION_NAME} \
        && export SCCACHE_S3_NO_CREDENTIALS=${SCCACHE_S3_NO_CREDENTIALS} \
        && export SCCACHE_IDLE_TIMEOUT=0 \
        && export CMAKE_BUILD_TYPE=Release \
        && sccache --show-stats \
        && python3 setup.py bdist_wheel --dist-dir=dist --py-limited-api=cp38 \
        && sccache --show-stats; \
    fi

ENV CCACHE_DIR=/root/.cache/ccache
RUN --mount=type=cache,target=/root/.cache/ccache \
    --mount=type=cache,target=/root/.cache/pip \
    --mount=type=bind,source=.git,target=.git  \
    if [ "$USE_SCCACHE" != "1" ]; then \
        python3 setup.py bdist_wheel --dist-dir=dist --py-limited-api=cp38; \
    fi

# Check the size of the wheel if RUN_WHEEL_CHECK is true
COPY .buildkite/check-wheel-size.py check-wheel-size.py
# Default max size of the wheel is 250MB
ARG VLLM_MAX_SIZE_MB=250
ENV VLLM_MAX_SIZE_MB=$VLLM_MAX_SIZE_MB
ARG RUN_WHEEL_CHECK=true
RUN if [ "$RUN_WHEEL_CHECK" = "true" ]; then \
        python3 check-wheel-size.py dist; \
    else \
        echo "Skipping wheel size check."; \
    fi
#################### EXTENSION Build IMAGE ####################

#################### DEV IMAGE ####################
FROM base as dev

COPY requirements-lint.txt requirements-lint.txt
COPY requirements-test.txt requirements-test.txt
COPY requirements-dev.txt requirements-dev.txt
RUN --mount=type=cache,target=/root/.cache/pip \
    python3 -m pip install -r requirements-dev.txt

#################### DEV IMAGE ####################
<<<<<<< HEAD
#################### MAMBA Build IMAGE ####################
FROM dev as mamba-builder
# max jobs used for build
ARG max_jobs=2
ENV MAX_JOBS=${max_jobs}

WORKDIR /usr/src/mamba

COPY requirements-mamba.txt requirements-mamba.txt
RUN pip config set global.index-url https://pypi.tuna.tsinghua.edu.cn/simple

# Download the wheel or build it if a pre-compiled release doesn't exist
RUN pip --verbose wheel -r requirements-mamba.txt \
    --no-build-isolation --no-deps --no-cache-dir

#################### MAMBA Build IMAGE ####################

#################### vLLM installation IMAGE ####################
# image with vLLM installed
FROM nvidia/cuda:${CUDA_VERSION}-base-ubuntu22.04 AS vllm-base
ARG CUDA_VERSION=12.3.2
=======
#################### vLLM installation IMAGE ####################
# image with vLLM installed
FROM nvidia/cuda:${CUDA_VERSION}-base-ubuntu22.04 AS vllm-base
ARG CUDA_VERSION=12.4.1
ARG PYTHON_VERSION=3.12
>>>>>>> 89feb4c8
WORKDIR /vllm-workspace
ENV DEBIAN_FRONTEND=noninteractive

RUN PYTHON_VERSION_STR=$(echo ${PYTHON_VERSION} | sed 's/\.//g') && \
    echo "export PYTHON_VERSION_STR=${PYTHON_VERSION_STR}" >> /etc/environment

<<<<<<< HEAD
RUN apt-get update -y \
    && apt-get install -y python3-pip git vim
RUN pip config set global.index-url https://pypi.tuna.tsinghua.edu.cn/simple
=======
# Install Python and other dependencies
RUN echo 'tzdata tzdata/Areas select America' | debconf-set-selections \
    && echo 'tzdata tzdata/Zones/America select Los_Angeles' | debconf-set-selections \
    && apt-get update -y \
    && apt-get install -y ccache software-properties-common git curl sudo vim python3-pip \
    && apt-get install -y ffmpeg libsm6 libxext6 libgl1 \
    && add-apt-repository ppa:deadsnakes/ppa \
    && apt-get update -y \
    && apt-get install -y python${PYTHON_VERSION} python${PYTHON_VERSION}-dev python${PYTHON_VERSION}-venv libibverbs-dev \
    && update-alternatives --install /usr/bin/python3 python3 /usr/bin/python${PYTHON_VERSION} 1 \
    && update-alternatives --set python3 /usr/bin/python${PYTHON_VERSION} \
    && ln -sf /usr/bin/python${PYTHON_VERSION}-config /usr/bin/python3-config \
    && curl -sS https://bootstrap.pypa.io/get-pip.py | python${PYTHON_VERSION} \
    && python3 --version && python3 -m pip --version
>>>>>>> 89feb4c8

# Workaround for https://github.com/openai/triton/issues/2507 and
# https://github.com/pytorch/pytorch/issues/107960 -- hopefully
# this won't be needed for future versions of this docker image
# or future versions of triton.
RUN ldconfig /usr/local/cuda-$(echo $CUDA_VERSION | cut -d. -f1,2)/compat/

# install vllm wheel first, so that torch etc will be installed
RUN --mount=type=bind,from=build,src=/workspace/dist,target=/vllm-workspace/dist \
    --mount=type=cache,target=/root/.cache/pip \
    python3 -m pip install dist/*.whl --verbose

RUN --mount=type=cache,target=/root/.cache/pip \
    . /etc/environment && \
    python3 -m pip install https://github.com/flashinfer-ai/flashinfer/releases/download/v0.1.6/flashinfer-0.1.6+cu121torch2.4-cp${PYTHON_VERSION_STR}-cp${PYTHON_VERSION_STR}-linux_x86_64.whl
COPY examples examples
#################### vLLM installation IMAGE ####################


#################### TEST IMAGE ####################
# image to run unit testing suite
# note that this uses vllm installed by `pip`
FROM vllm-base AS test

ADD . /vllm-workspace/

# install development dependencies (for testing)
RUN --mount=type=cache,target=/root/.cache/pip \
    python3 -m pip install -r requirements-dev.txt

# doc requires source code
# we hide them inside `test_docs/` , so that this source code
# will not be imported by other tests
RUN mkdir test_docs
RUN mv docs test_docs/
RUN mv vllm test_docs/

#################### TEST IMAGE ####################

#################### OPENAI API SERVER ####################
# openai api server alternative
FROM vllm-base AS vllm-openai

# install additional dependencies for openai api server
RUN --mount=type=cache,target=/root/.cache/pip \
    pip install accelerate hf_transfer 'modelscope!=1.15.0' bitsandbytes>=0.44.0 timm==0.9.10

# change workdir to /workspace/app
WORKDIR /workspace/app
COPY entrypoint.sh /workspace/app/entrypoint.sh
COPY gpu_count.py /workspace/app/gpu_count.py 

RUN chmod 755 entrypoint.sh
ENV VLLM_USAGE_SOURCE production-docker-image

ENTRYPOINT ["./entrypoint.sh"]
#################### OPENAI API SERVER ####################<|MERGE_RESOLUTION|>--- conflicted
+++ resolved
@@ -8,17 +8,9 @@
 ARG CUDA_VERSION=12.3.2
 #################### BASE BUILD IMAGE ####################
 # prepare basic build environment
-<<<<<<< HEAD
-FROM nvidia/cuda:${CUDA_VERSION}-devel-ubuntu22.04 AS base
-
-ARG CUDA_VERSION=12.3.2
-ARG PYTHON_VERSION=3
-
-=======
 FROM nvidia/cuda:${CUDA_VERSION}-devel-ubuntu20.04 AS base
 ARG CUDA_VERSION=12.4.1
 ARG PYTHON_VERSION=3.12
->>>>>>> 89feb4c8
 ENV DEBIAN_FRONTEND=noninteractive
 
 # Install Python and other dependencies
@@ -152,46 +144,17 @@
     python3 -m pip install -r requirements-dev.txt
 
 #################### DEV IMAGE ####################
-<<<<<<< HEAD
-#################### MAMBA Build IMAGE ####################
-FROM dev as mamba-builder
-# max jobs used for build
-ARG max_jobs=2
-ENV MAX_JOBS=${max_jobs}
-
-WORKDIR /usr/src/mamba
-
-COPY requirements-mamba.txt requirements-mamba.txt
-RUN pip config set global.index-url https://pypi.tuna.tsinghua.edu.cn/simple
-
-# Download the wheel or build it if a pre-compiled release doesn't exist
-RUN pip --verbose wheel -r requirements-mamba.txt \
-    --no-build-isolation --no-deps --no-cache-dir
-
-#################### MAMBA Build IMAGE ####################
-
-#################### vLLM installation IMAGE ####################
-# image with vLLM installed
-FROM nvidia/cuda:${CUDA_VERSION}-base-ubuntu22.04 AS vllm-base
-ARG CUDA_VERSION=12.3.2
-=======
 #################### vLLM installation IMAGE ####################
 # image with vLLM installed
 FROM nvidia/cuda:${CUDA_VERSION}-base-ubuntu22.04 AS vllm-base
 ARG CUDA_VERSION=12.4.1
 ARG PYTHON_VERSION=3.12
->>>>>>> 89feb4c8
 WORKDIR /vllm-workspace
 ENV DEBIAN_FRONTEND=noninteractive
 
 RUN PYTHON_VERSION_STR=$(echo ${PYTHON_VERSION} | sed 's/\.//g') && \
     echo "export PYTHON_VERSION_STR=${PYTHON_VERSION_STR}" >> /etc/environment
 
-<<<<<<< HEAD
-RUN apt-get update -y \
-    && apt-get install -y python3-pip git vim
-RUN pip config set global.index-url https://pypi.tuna.tsinghua.edu.cn/simple
-=======
 # Install Python and other dependencies
 RUN echo 'tzdata tzdata/Areas select America' | debconf-set-selections \
     && echo 'tzdata tzdata/Zones/America select Los_Angeles' | debconf-set-selections \
@@ -206,7 +169,6 @@
     && ln -sf /usr/bin/python${PYTHON_VERSION}-config /usr/bin/python3-config \
     && curl -sS https://bootstrap.pypa.io/get-pip.py | python${PYTHON_VERSION} \
     && python3 --version && python3 -m pip --version
->>>>>>> 89feb4c8
 
 # Workaround for https://github.com/openai/triton/issues/2507 and
 # https://github.com/pytorch/pytorch/issues/107960 -- hopefully
